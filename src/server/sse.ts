--- conflicted
+++ resolved
@@ -4,11 +4,8 @@
 import { JSONRPCMessage, JSONRPCMessageSchema } from "../types.js";
 import getRawBody from "raw-body";
 import contentType from "content-type";
-<<<<<<< HEAD
 import { AuthInfo } from "./auth/types.js";
-=======
 import { URL } from 'url';
->>>>>>> 56b04279
 
 const MAXIMUM_MESSAGE_SIZE = "4mb";
 
